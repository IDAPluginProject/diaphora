"""
Diaphora, a diffing plugin for IDA
Copyright (c) 2015-2018, Joxean Koret

This program is free software: you can redistribute it and/or modify
it under the terms of the GNU General Public License as published by
the Free Software Foundation, either version 2 of the License, or
(at your option) any later version.

This program is distributed in the hope that it will be useful,
but WITHOUT ANY WARRANTY; without even the implied warranty of
MERCHANTABILITY or FITNESS FOR A PARTICULAR PURPOSE.  See the
GNU General Public License for more details.

You should have received a copy of the GNU General Public License
along with this program.  If not, see <http://www.gnu.org/licenses/>.
"""

import os
import sys
import imp
import time
import json
import decimal
import difflib
import sqlite3
import traceback
from hashlib import md5

import diaphora

from pygments import highlight
from pygments.lexers import NasmLexer, CppLexer
from pygments.formatters import HtmlFormatter

from others.tarjan_sort import strongly_connected_components, robust_topological_sort

from jkutils.factor import primesbelow as primes
from jkutils.graph_hashes import CKoretKaramitasHash

import idaapi
from idc import *
from idaapi import *
from idautils import *

try:
  if IDA_SDK_VERSION < 690:
    # In versions prior to IDA 6.9 PySide is used...
    from PySide import QtGui
    QtWidgets = QtGui
    is_pyqt5 = False
  else:
    # ...while in IDA 6.9, they switched to PyQt5
    from PyQt5 import QtCore, QtGui, QtWidgets
    is_pyqt5 = True
except ImportError:
  pass

#-----------------------------------------------------------------------
# Constants unexported in IDA Python
PRTYPE_SEMI = 0x0008

# Messages
MSG_RELAXED_RATIO_ENABLED = """AUTOHIDE DATABASE\n<b>Relaxed ratio calculations</b> can be enabled. It will ignore many small
modifications to functions and will match more functions with higher ratios. Enable this option if you're only interested in the
new functionality. Disable it for patch diffing if you're interested in small modifications (like buffer sizes).
<br><br>
This is recommended for diffing big databases (more than 20,000 functions in the database).<br><br>
You can disable it by un-checking the 'Relaxed calculations of differences ratios' option."""

MSG_FUNCTION_SUMMARIES_ONLY = """AUTOHIDE DATABASE\n<b>Do not export basic blocks or instructions</b> will be enabled.<br>
It will not export the information relative to basic blocks or<br>
instructions and 'Diff assembly in a graph' will not be available.
<br><br>
This is automatically done for exporting huge databases with<br>
more than 100,000 functions.<br><br>
You can disable it by un-checking the 'Do not export basic blocks<br>
or instructions' option."""

LITTLE_ORANGE = 0x026AFD

#-----------------------------------------------------------------------
def log(msg):
  Message("[%s] %s\n" % (time.asctime(), msg))

#-----------------------------------------------------------------------
def log_refresh(msg, show=False):
  if show:
    show_wait_box(msg)
  else:
    replace_wait_box(msg)
  log(msg)

#-----------------------------------------------------------------------
# TODO: FIX hack
diaphora.log = log
diaphora.log_refresh = log_refresh

#-----------------------------------------------------------------------
g_bindiff = None
def show_choosers():
  global g_bindiff
  if g_bindiff is not None:
    g_bindiff.show_choosers(True)

#-----------------------------------------------------------------------
def save_results():
  global g_bindiff
  if g_bindiff is not None:
    filename = AskFile(1, "*.diaphora", "Select the file to store diffing results")
    if filename is not None:
      g_bindiff.save_results(filename)

#-----------------------------------------------------------------------
def load_results():
  tmp_diff = CIDABinDiff(":memory:")
  filename = AskFile(0, "*.diaphora", "Select the file to load diffing results")
  if filename is not None:
    tmp_diff.load_results(filename)

#-----------------------------------------------------------------------
def import_definitions():
  tmp_diff = diaphora.CIDABinDiff(":memory:")
  filename = AskFile(0, "*.sqlite", "Select the file to import structures, unions and enumerations from")
  if filename is not None:
    if askyn_c(1, "HIDECANCEL\nDo you really want to import all structures, unions and enumerations?") == 1:
      tmp_diff.import_definitions_only(filename)

#-----------------------------------------------------------------------
# Compatibility between IDA 6.X and 7.X
#
KERNEL_VERSION = get_kernel_version()
def diaphora_decode(ea):
  global KERNEL_VERSION
  if KERNEL_VERSION.startswith("7."):
    ins = idaapi.insn_t()
    decoded_size = idaapi.decode_insn(ins, ea)
    return decoded_size, ins
  elif KERNEL_VERSION.startswith("6."):
    decoded_size = idaapi.decode_insn(ea)
    return decoded_size, idaapi.cmd
  else:
    raise Exception("Unsupported IDA kernel version!")

#-----------------------------------------------------------------------
class CHtmlViewer(PluginForm):
  def OnCreate(self, form):
    if is_pyqt5:
      self.parent = self.FormToPyQtWidget(form)
    else:
      self.parent = self.FormToPySideWidget(form)
    self.PopulateForm()

    self.browser = None
    self.layout = None
    return 1

  def PopulateForm(self):
    self.layout = QtWidgets.QVBoxLayout()
    self.browser = QtWidgets.QTextBrowser()
    self.browser.setLineWrapMode(QtWidgets.QTextEdit.NoWrap)
    self.browser.setHtml(self.text)
    self.browser.setReadOnly(True)
    self.browser.setFontWeight(12)
    self.layout.addWidget(self.browser)
    self.parent.setLayout(self.layout)

  def Show(self, text, title):
    self.text = text
    return PluginForm.Show(self, title)

#-----------------------------------------------------------------------
class CIDAChooser(diaphora.CChooser, Choose2):

  def __init__(self, title, bindiff, show_commands=True):
    diaphora.CChooser.__init__(self, title, bindiff, show_commands)
    if title.startswith("Unmatched in"):
      Choose2.__init__(self, title, [ ["Line", 8], ["Address", 8], ["Name", 20] ], Choose2.CH_MULTI)
    else:
      Choose2.__init__(self, title, [ ["Line", 8], ["Address", 8], ["Name", 20], ["Address 2", 8], ["Name 2", 20],
                                      ["Ratio", 5], ["BBlocks 1", 5], ["BBlocks 2", 5], ["Description", 30] ], Choose2.CH_MULTI)

  def OnClose(self):
    """space holder"""
    return True

  def OnEditLine(self, n):
    """space holder"""

  def OnInsertLine(self):
    pass

  def OnSelectLine(self, n):
    item = self.items[int(n)]
    if self.primary:
      try:
        jump_ea = int(item[1], 16)
        # Only jump for valid addresses
        if isEnabled(jump_ea):
          jumpto(jump_ea)
      except:
        print "OnSelectLine", sys.exc_info()[1]
    else:
      self.bindiff.show_asm(self.items[n], self.primary)

  def OnGetLine(self, n):
    try:
      return self.items[n]
    except:
      print "OnGetLine", sys.exc_info()[1]

  def OnGetSize(self):
    return len(self.items)

  def OnDeleteLine(self, n):
    if n >= 0:
      del self.items[n]
    return True

  def OnRefresh(self, n):
    return n

  def show(self, force=False):
    if self.show_commands:
      self.items = sorted(self.items, key=lambda x: decimal.Decimal(x[5]), reverse=True)

    t = self.Show()
    if t < 0:
      return False

    if self.show_commands and (self.cmd_diff_asm is None or force):
      # create aditional actions handlers
      self.cmd_diff_asm = self.AddCommand("Diff assembly")
      self.cmd_diff_c = self.AddCommand("Diff pseudo-code")
      self.cmd_diff_graph = self.AddCommand("Diff assembly in a graph")
      self.cmd_import_selected = self.AddCommand("Import selected")
      self.cmd_import_selected_auto = self.AddCommand("Import selected sub_*")
      self.cmd_import_all = self.AddCommand("Import *all* functions")
      self.cmd_import_all_funcs = self.AddCommand("Import *all* data for sub_* functions")
      self.cmd_highlight_functions = self.AddCommand("Highlight matches")
      self.cmd_unhighlight_functions = self.AddCommand("Unhighlight matches")
      self.cmd_save_results = self.AddCommand("Save diffing results")
    elif not self.show_commands and (self.cmd_show_asm is None or force):
      self.cmd_show_asm = self.AddCommand("Show assembly")
      self.cmd_show_pseudo = self.AddCommand("Show pseudo-code")

    return True

  def OnCommand(self, n, cmd_id):
    # Aditional right-click-menu commands handles
    if cmd_id == self.cmd_show_asm:
      self.bindiff.show_asm(self.items[n], self.primary)
    elif cmd_id == self.cmd_show_pseudo:
      self.bindiff.show_pseudo(self.items[n], self.primary)
    elif cmd_id == self.cmd_import_all:
      if askyn_c(1, "HIDECANCEL\nDo you really want to import all matched functions, comments, prototypes and definitions?") == 1:
        self.bindiff.import_all(self.items)
    elif cmd_id == self.cmd_import_all_funcs:
      if askyn_c(1, "HIDECANCEL\nDo you really want to import all IDA named matched functions, comments, prototypes and definitions?") == 1:
        self.bindiff.import_all_auto(self.items)
    elif cmd_id == self.cmd_import_selected or cmd_id == self.cmd_import_selected_auto:
      if len(self.selected_items) <= 1:
        self.bindiff.import_one(self.items[n])
      else:
        if askyn_c(1, "HIDECANCEL\nDo you really want to import all selected IDA named matched functions, comments, prototypes and definitions?") == 1:
          self.bindiff.import_selected(self.items, self.selected_items, cmd_id == self.cmd_import_selected_auto)
    elif cmd_id == self.cmd_diff_c:
      self.bindiff.show_pseudo_diff(self.items[n])
    elif cmd_id == self.cmd_diff_asm:
      self.bindiff.show_asm_diff(self.items[n])
    elif cmd_id == self.cmd_highlight_functions:
      if askyn_c(1, "HIDECANCEL\nDo you want to change the background color of each matched function?") == 1:
        color = self.get_color()
        for item in self.items:
          ea = int(item[1], 16)
          if not SetColor(ea, CIC_FUNC, color):
            print "Error setting color for %x" % ea
        Refresh()
    elif cmd_id == self.cmd_unhighlight_functions:
      for item in self.items:
        ea = int(item[1], 16)
        if not SetColor(ea, CIC_FUNC, 0xFFFFFF):
          print "Error setting color for %x" % ea
      Refresh()
    elif cmd_id == self.cmd_diff_graph:
      item = self.items[n]
      ea1 = int(item[1], 16)
      name1 = item[2]
      ea2 = int(item[3], 16)
      name2 = item[4]
      log("Diff graph for 0x%x - 0x%x" % (ea1, ea2))
      self.bindiff.graph_diff(ea1, name1, ea2, name2)
    elif cmd_id == self.cmd_save_results:
      filename = AskFile(1, "*.diaphora", "Select the file to store diffing results")
      if filename is not None:
        self.bindiff.save_results(filename)

    return True

  def OnSelectionChange(self, sel_list):
    self.selected_items = sel_list

  def seems_false_positive(self, item):
    if not item[2].startswith("sub_") and not item[4].startswith("sub_"):
      if item[2] != item[4]:
        if item[4].find(item[2]) == -1 and not item[2].find(item[4]) == -1:
          return True

    return False

  def OnGetLineAttr(self, n):
    if not self.title.startswith("Unmatched"):
      item = self.items[n]
      ratio = float(item[5])
      if self.seems_false_positive(item):
        return [LITTLE_ORANGE, 0]
      else:
        red = int(164 * (1 - ratio))
        green = int(128 * ratio)
        blue = int(255 * (1 - ratio))
        color = int("0x%02x%02x%02x" % (blue, green, red), 16)
      return [color, 0]
    return [0xFFFFFF, 0]

#-----------------------------------------------------------------------
class CBinDiffExporterSetup(Form):
  def __init__(self):
    s = r"""Diaphora
  Please select the path to the SQLite database to save the current IDA database and the path of the SQLite database to diff against.
  If no SQLite diff database is selected, it will just export the current IDA database to SQLite format. Leave the 2nd field empty if you are
  exporting the first database.

  SQLite databases:                                                                                                                    Export filter limits:
  <#Select a file to export the current IDA database to SQLite format#Export IDA database to SQLite  :{iFileSave}> <#Minimum address to find functions to export#From address:{iMinEA}>
  <#Select the SQLite database to diff against                       #SQLite database to diff against:{iFileOpen}> <#Maximum address to find functions to export#To address  :{iMaxEA}>

  <Use the decompiler if available:{rUseDecompiler}>
  <Do not export library and thunk functions:{rExcludeLibraryThunk}>
  <#Enable if you want neither sub_* functions nor library functions to be exported#Export only non-IDA generated functions:{rNonIdaSubs}>
  <#Export only function summaries, not all instructions. Showing differences in a graph between functions will not be available.#Do not export instructions and basic blocks:{rFuncSummariesOnly}>
  <Use probably unreliable methods:{rUnreliable}>
  <Recommended to disable with databases with more than 5.000 functions#Use slow heuristics:{rSlowHeuristics}>
  <#Enable this option if you aren't interested in small changes#Relaxed calculations of differences ratios:{rRelaxRatio}>
  <Use experimental heuristics:{rExperimental}>
  <#Enable this option to ignore sub_* names for the 'Same name' heuristic.#Ignore automatically generated names:{rIgnoreSubNames}>
  <#Enable this option to ignore all function names for the 'Same name' heuristic.#Ignore all function names:{rIgnoreAllNames}>
  <#Enable this option to ignore thunk functions, nullsubs, etc....#Ignore small functions:{rIgnoreSmallFunctions}>{cGroup1}>

  Project specific rules:
  <#Select the project specific Python script rules#Python script:{iProjectSpecificRules}>

  NOTE: Don't select IDA database files (.IDB, .I64) as only SQLite databases are considered.
"""
    args = {'iFileSave': Form.FileInput(save=True, swidth=40),
            'iFileOpen': Form.FileInput(open=True, swidth=40),
            'iMinEA':    Form.NumericInput(tp=Form.FT_HEX, swidth=22),
            'iMaxEA':    Form.NumericInput(tp=Form.FT_HEX, swidth=22),
            'cGroup1'  : Form.ChkGroupControl(("rUseDecompiler",
                                               "rExcludeLibraryThunk",
                                               "rUnreliable",
                                               "rNonIdaSubs",
                                               "rSlowHeuristics",
                                               "rRelaxRatio",
                                               "rExperimental",
                                               "rFuncSummariesOnly",
                                               "rIgnoreSubNames",
                                               "rIgnoreAllNames",
                                               "rIgnoreSmallFunctions")),
            'iProjectSpecificRules' : Form.FileInput(open=True)}

    Form.__init__(self, s, args)

  def set_options(self, opts):
    if opts.file_out is not None:
      self.iFileSave.value = opts.file_out
    if opts.file_in is not None:
      self.iFileOpen.value = opts.file_in
    if opts.project_script is not None:
      self.iProjectSpecificRules.value = opts.project_script

    self.rUseDecompiler.checked = opts.use_decompiler
    self.rExcludeLibraryThunk.checked = opts.exclude_library_thunk
    self.rUnreliable.checked = opts.unreliable
    self.rSlowHeuristics.checked = opts.slow
    self.rRelaxRatio.checked = opts.relax
    self.rExperimental.checked = opts.experimental
    self.iMinEA.value = opts.min_ea
    self.iMaxEA.value = opts.max_ea
    self.rNonIdaSubs.checked = opts.ida_subs == False
    self.rIgnoreSubNames.checked = opts.ignore_sub_names
    self.rIgnoreAllNames.checked = opts.ignore_all_names
    self.rIgnoreSmallFunctions.checked = opts.ignore_small_functions
    self.rFuncSummariesOnly.checked = opts.func_summaries_only

  def get_options(self):
    opts = dict(
      file_out = self.iFileSave.value,
      file_in  = self.iFileOpen.value,
      use_decompiler = self.rUseDecompiler.checked,
      exclude_library_thunk = self.rExcludeLibraryThunk.checked,
      unreliable = self.rUnreliable.checked,
      slow = self.rSlowHeuristics.checked,
      relax = self.rRelaxRatio.checked,
      experimental = self.rExperimental.checked,
      min_ea = self.iMinEA.value,
      max_ea = self.iMaxEA.value,
      ida_subs = self.rNonIdaSubs.checked == False,
      ignore_sub_names = self.rIgnoreSubNames.checked,
      ignore_all_names = self.rIgnoreAllNames.checked,
      ignore_small_functions = self.rIgnoreSmallFunctions.checked,
      func_summaries_only = self.rFuncSummariesOnly.checked,
      project_script = self.iProjectSpecificRules.value
    )
    return BinDiffOptions(**opts)

#-----------------------------------------------------------------------
class timeraction_t(object):
  def __init__(self, func, args, interval):
    self.func = func
    self.args = args
    self.interval = interval
    self.obj = idaapi.register_timer(self.interval, self)
    if self.obj is None:
      raise RuntimeError, "Failed to register timer"

  def __call__(self):
    if self.args is not None:
      self.func(self.args)
    else:
      self.func()
    return -1

#-----------------------------------------------------------------------
class uitimercallback_t(object):
  def __init__(self, g, interval):
    self.interval = interval
    self.obj = idaapi.register_timer(self.interval, self)
    if self.obj is None:
      raise RuntimeError, "Failed to register timer"
    self.g = g

  def __call__(self):
    if not "GetTForm" in dir(self.g):
      f = find_tform(self.g._title)
    else:
      f = self.g.GetTForm()

    switchto_tform(f, 1)
    process_ui_action("GraphZoomFit", 0)
    return -1

#-----------------------------------------------------------------------
class CDiffGraphViewer(GraphViewer):
  def __init__(self, title, g, colours):
    try:
      GraphViewer.__init__(self, title, False)
      self.graph = g[0]
      self.relations = g[1]
      self.nodes = {}
      self.colours = colours
    except:
      Warning("CDiffGraphViewer: OnInit!!! " + str(sys.exc_info()[1]))

  def OnRefresh(self):
    try:
      self.Clear()
      self.nodes = {}

      for key in self.graph:
        self.nodes[key] = self.AddNode([key, self.graph[key]])

      for key in self.relations:
        if not key in self.nodes:
          self.nodes[key] = self.AddNode([key, [[0, 0, ""]]])
        parent_node = self.nodes[key]
        for child in self.relations[key]:
          if not child in self.nodes:
            self.nodes[child] = self.AddNode([child, [[0, 0, ""]]])
          child_node = self.nodes[child]
          self.AddEdge(parent_node, child_node)

      return True
    except:
      print "GraphViewer Error:", sys.exc_info()[1]
      return True

  def OnGetText(self, node_id):
    try:
      ea, rows = self[node_id]
      if ea in self.colours:
        colour = self.colours[ea]
      else:
        colour = 0xFFFFFF
      ret = []
      for row in rows:
        ret.append(row[2])
      label = "\n".join(ret)
      return (label, colour)
    except:
      print "GraphViewer.OnGetText:", sys.exc_info()[1]
      return ("ERROR", 0x000000)

  def Show(self):
    return GraphViewer.Show(self)

#-----------------------------------------------------------------------
class CIdaMenuHandlerShowChoosers(idaapi.action_handler_t):
  def __init__(self):
    idaapi.action_handler_t.__init__(self)

  def activate(self, ctx):
    show_choosers()
    return 1

  def update(self, ctx):
    return idaapi.AST_ENABLE_ALWAYS

#-----------------------------------------------------------------------
class CIdaMenuHandlerSaveResults(idaapi.action_handler_t):
  def __init__(self):
    idaapi.action_handler_t.__init__(self)

  def activate(self, ctx):
    save_results()
    return 1

  def update(self, ctx):
    return idaapi.AST_ENABLE_ALWAYS

#-----------------------------------------------------------------------
class CIdaMenuHandlerLoadResults(idaapi.action_handler_t):
  def __init__(self):
    idaapi.action_handler_t.__init__(self)

  def activate(self, ctx):
    load_results()
    return 1

  def update(self, ctx):
    return idaapi.AST_ENABLE_ALWAYS

#-----------------------------------------------------------------------
class CIDABinDiff(diaphora.CBinDiff):
  def __init__(self, db_name):
    diaphora.CBinDiff.__init__(self, db_name, chooser=CIDAChooser)
    self.decompiler_available = True
    self.names = dict(Names())
    self.min_ea = MinEA()
    self.max_ea = MaxEA()

    self.project_script = None
    self.hooks = None

  def load_hooks(self):
    if self.project_script is None or self.project_script == "":
      return True

    try:
      log("Loading project specific Python script %s" % self.project_script)
      module = imp.load_source("diaphora_hooks", self.project_script)
    except:
      print "Error loading project specific Python script: %s" % str(sys.exc_info()[1])
      return False

    if module is None:
      # How can it be?
      return False

    keys = dir(module)
    if 'HOOKS' not in keys:
      log("Error: The project specific script doesn't export the HOOKS dictionary")
      return False

    hooks = module.HOOKS
    if 'DiaphoraHooks' not in hooks:
      log("Error: The project specific script exports the HOOK dictionary but it doesn't contain a 'DiaphoraHooks' entry.")
      return False

    hook_class = hooks["DiaphoraHooks"]
    self.hooks = hook_class(self)

    return True

  def show_choosers(self, force=False):
    if len(self.best_chooser.items) > 0:
      self.best_chooser.show(force)

    if len(self.partial_chooser.items) > 0:
      self.partial_chooser.show(force)

    if self.unreliable_chooser is not None and len(self.unreliable_chooser.items) > 0:
      self.unreliable_chooser.show(force)
    if self.unmatched_primary is not None and len(self.unmatched_primary.items) > 0:
      self.unmatched_primary.show(force)
    if self.unmatched_second is not None and len(self.unmatched_second.items) > 0:
      self.unmatched_second.show(force)

  def diff(self, db):
    res = diaphora.CBinDiff.diff(self, db)
    # And, finally, show the list of best and partial matches and
    # register the hotkey for re-opening results
    self.show_choosers()
    self.register_menu()
    hide_wait_box()
    return res

  def get_last_crash_func(self):
    sql = "select address from functions order by id desc limit 1"
    cur = self.db_cursor()
    cur.execute(sql)

    row = cur.fetchone()
    if not row:
      return None

    address = long(row[0])
    cur.close()

    return address

  def recalculate_primes(self):
    sql = "select primes_value from functions"

    callgraph_primes = 1
    callgraph_all_primes = {}

    cur = self.db_cursor()
    cur.execute(sql)
    for row in cur.fetchall():
      ret = row[0]
      callgraph_primes *= decimal.Decimal(row[0])
      try:
        callgraph_all_primes[ret] += 1
      except KeyError:
        callgraph_all_primes[ret] = 1

    cur.close()
    return callgraph_primes, callgraph_all_primes

  def do_export(self, crashed_before = False):
    callgraph_primes = 1
    callgraph_all_primes = {}
    func_list = list(Functions(self.min_ea, self.max_ea))
    total_funcs = len(func_list)
    t = time.time()

    if crashed_before:
      start_func = self.get_last_crash_func()
      if start_func is None:
        Warning("Diaphora cannot resume the previous crashed session, the export process will start from scratch.")
        crashed_before = False
      else:
        callgraph_primes, callgraph_all_primes = self.recalculate_primes()

    print("Export started!!!")

    self.db.commit()
    self.db.execute("PRAGMA synchronous = OFF")
    self.db.execute("PRAGMA journal_mode = MEMORY")
    self.db.execute("BEGIN transaction")
    i = 0
    for func in func_list:
      print("Function %d" % i)

      i += 1
      if (total_funcs > 100) and i % (total_funcs/100) == 0 or i == 1:
        line = "Exported %d function(s) out of %d total.\nElapsed %d:%02d:%02d second(s), remaining time ~%d:%02d:%02d"
        elapsed = time.time() - t
        remaining = (elapsed / i) * (total_funcs - i)

        m, s = divmod(remaining, 60)
        h, m = divmod(m, 60)
        m_elapsed, s_elapsed = divmod(elapsed, 60)
        h_elapsed, m_elapsed = divmod(m_elapsed, 60)

        replace_wait_box(line % (i, total_funcs, h_elapsed, m_elapsed, s_elapsed, h, m, s))

      print("Exporting 0x%08x" % func)

      if crashed_before:
        rva = func - self.get_base_address()
        if rva != start_func:
          continue

        # When we get to the last function that was previously exported, switch
        # off the 'crash' flag and continue with the next row.
        crashed_before = False
        continue

      props = self.read_function(func)
      if props == False:
        continue

      ret = props[11]
      callgraph_primes *= decimal.Decimal(ret)
      try:
        callgraph_all_primes[ret] += 1
      except KeyError:
        callgraph_all_primes[ret] = 1
      self.save_function(props)

      # Try to fix bug #30 and, also, try to speed up operations as
      # doing a commit every 10 functions, as before, is overkill.
      if total_funcs > 5000 and i % (total_funcs/10) == 0:
        self.db.commit()
        self.db.execute("PRAGMA synchronous = OFF")
        self.db.execute("PRAGMA journal_mode = MEMORY")
        self.db.execute("BEGIN transaction")

    md5sum = GetInputFileMD5()
    self.save_callgraph(str(callgraph_primes), json.dumps(callgraph_all_primes), md5sum)
    self.export_structures()
    self.export_til()

    replace_wait_box("Creating indexes...")
    self.create_indexes()

  def export(self):
    if self.project_script is not None:
      log("Loading project specific Python script...")
      if not self.load_hooks():
        return False

    crashed_before = False
    crash_file = "%s-crash" % self.db_name
    if os.path.exists(crash_file):
      log("Resuming a previously crashed session...")
      crashed_before = True

    log("Creating crash file %s..." % crash_file)
    with open(crash_file, "wb") as f:
      f.close()

    try:
      show_wait_box("Exporting database")
      self.do_export(crashed_before)
    finally:
      hide_wait_box()

    self.db.commit()
    log("Removing crash file %s-crash..." % self.db_name)
    os.remove("%s-crash" % self.db_name)

    cur = self.db_cursor()
    cur.execute("analyze")
    cur.close()

    self.db_close()

  def import_til(self):
    log("Importing type libraries...")
    cur = self.db_cursor()
    sql = "select name from diff.program_data where type = 'til'"
    cur.execute(sql)
    for row in cur.fetchall():
      LoadTil(row["name"])
    cur.close()
    Wait()

  def import_definitions(self):
    cur = self.db_cursor()
    sql = "select type, name, value from diff.program_data where type in ('structure', 'struct', 'enum')"
    cur.execute(sql)
    rows = diaphora.result_iter(cur)

    new_rows = set()
    for row in rows:
      if row["name"] is None:
        continue

      the_name = row["name"].split(" ")[0]
      if GetStrucIdByName(the_name) == BADADDR:
        type_name = "struct"
        if row["type"] == "enum":
          type_name = "enum"
        elif row["type"] == "union":
          type_name == "union"

        new_rows.add(row)
        ret = ParseTypes("%s %s;" % (type_name, row["name"]))
        if ret != 0:
          pass

    for i in xrange(10):
      for row in new_rows:
        if row["name"] is None:
          continue

        the_name = row["name"].split(" ")[0]
        if GetStrucIdByName(the_name) == BADADDR and GetStrucIdByName(row["name"]) == BADADDR:
          definition = self.get_valid_definition(row["value"])
          ret = ParseTypes(definition)
          if ret != 0:
            pass

    cur.close()
    Wait()

  def reinit(self, main_db, diff_db, create_choosers=True):
    log("Main database '%s'." % main_db)
    log("Diff database '%s'." % diff_db)

    self.__init__(main_db)
    self.attach_database(diff_db)

    if create_choosers:
      self.create_choosers()

  def import_definitions_only(self, filename):
    self.reinit(":memory:", filename)
    self.import_til()
    self.import_definitions()

  def show_asm_diff(self, item):
    cur = self.db_cursor()
    sql = """select *
               from (
             select prototype, assembly, name, 1
               from functions
              where address = ?
                and assembly is not null
       union select prototype, assembly, name, 2
               from diff.functions
              where address = ?
                and assembly is not null)
              order by 4 asc"""
    ea1 = str(int(item[1], 16))
    ea2 = str(int(item[3], 16))
    cur.execute(sql, (ea1, ea2))
    rows = cur.fetchall()
    if len(rows) != 2:
      Warning("Sorry, there is no assembly available for either the first or the second database.")
    else:
      row1 = rows[0]
      row2 = rows[1]

      html_diff = CHtmlDiff()
      asm1 = self.prettify_asm(row1["assembly"])
      asm2 = self.prettify_asm(row2["assembly"])
      buf1 = "%s proc near\n%s\n%s endp" % (row1["name"], asm1, row1["name"])
      buf2 = "%s proc near\n%s\n%s endp" % (row2["name"], asm2, row2["name"])
      src = html_diff.make_file(buf1.split("\n"), buf2.split("\n"))

      title = "Diff assembler %s - %s" % (row1["name"], row2["name"])
      cdiffer = CHtmlViewer()
      cdiffer.Show(src, title)

    cur.close()

  def import_one(self, item):
    ret = askyn_c(1, "AUTOHIDE DATABASE\nDo you want to import all the type libraries, structs and enumerations?")

    if ret == 1:
      # Import all the type libraries from the diff database
      self.import_til()
      # Import all the struct and enum definitions
      self.import_definitions()
    elif ret == -1:
      return

    # Import just the selected item
    ea1 = str(int(item[1], 16))
    ea2 = str(int(item[3], 16))
    self.do_import_one(ea1, ea2, True)

    new_func = self.read_function(str(ea1))
    self.delete_function(ea1)
    self.save_function(new_func)

    self.db.commit()

  def show_asm(self, item, primary):
    cur = self.db_cursor()
    if primary:
      db = "main"
    else:
      db = "diff"
    ea = str(int(item[1], 16))
    sql = "select prototype, assembly, name from %s.functions where address = ?"
    sql = sql % db
    cur.execute(sql, (ea, ))
    row = cur.fetchone()
    if row is None:
      Warning("Sorry, there is no assembly available for the selected function.")
    else:
      fmt = HtmlFormatter()
      fmt.noclasses = True
      fmt.linenos = True
      asm = self.prettify_asm(row["assembly"])
      final_asm = "; %s\n%s proc near\n%s\n%s endp\n"
      final_asm = final_asm % (row["prototype"], row["name"], asm, row["name"])
      src = highlight(final_asm, NasmLexer(), fmt)
      title = "Assembly for %s" % row["name"]
      cdiffer = CHtmlViewer()
      cdiffer.Show(src, title)
    cur.close()

  def show_pseudo(self, item, primary):
    cur = self.db_cursor()
    if primary:
      db = "main"
    else:
      db = "diff"
    ea = str(int(item[1], 16))
    sql = "select prototype, pseudocode, name from %s.functions where address = ?"
    sql = sql % db
    cur.execute(sql, (str(ea), ))
    row = cur.fetchone()
    if row is None or row["prototype"] is None or row["pseudocode"] is None:
      Warning("Sorry, there is no pseudo-code available for the selected function.")
    else:
      fmt = HtmlFormatter()
      fmt.noclasses = True
      fmt.linenos = True
      func = "%s\n%s" % (row["prototype"], row["pseudocode"])
      src = highlight(func, CppLexer(), fmt)
      title = "Pseudo-code for %s" % row["name"]
      cdiffer = CHtmlViewer()
      cdiffer.Show(src, title)
    cur.close()

  def show_pseudo_diff(self, item):
    cur = self.db_cursor()
    sql = """select *
               from (
             select prototype, pseudocode, name, 1
               from functions
              where address = ?
                and pseudocode is not null
       union select prototype, pseudocode, name, 2
               from diff.functions
              where address = ?
                and pseudocode is not null)
              order by 4 asc"""
    ea1 = str(int(item[1], 16))
    ea2 = str(int(item[3], 16))
    cur.execute(sql, (ea1, ea2))
    rows = cur.fetchall()
    if len(rows) != 2:
      Warning("Sorry, there is no pseudo-code available for either the first or the second database.")
    else:
      row1 = rows[0]
      row2 = rows[1]

      html_diff = CHtmlDiff()
      proto1 = self.decompile_and_get(int(ea1))
      if proto1:
        buf1 = proto1 + "\n" + "\n".join(self.pseudo[int(ea1)])
      else:
        log("Warning: cannot retrieve the current pseudo-code for the function, using the previously saved one...")
        buf1 = row1["prototype"] + "\n" + row1["pseudocode"]

      buf2 = row2["prototype"] + "\n" + row2["pseudocode"]
      src = html_diff.make_file(buf1.split("\n"), buf2.split("\n"))

      title = "Diff pseudo-code %s - %s" % (row1["name"], row2["name"])
      cdiffer = CHtmlViewer()
      cdiffer.Show(src, title)

    cur.close()

  def graph_diff(self, ea1, name1, ea2, name2):
    g1 = self.get_graph(str(ea1), True)
    g2 = self.get_graph(str(ea2))

    if g1 == ({}, {}) or g2 == ({}, {}):
      Warning("Sorry, graph information is not available for one of the databases.")
      return False

    colours = self.compare_graphs(g1, ea1, g2, ea2)

    title1 = "Graph for %s (primary)" % name1
    title2 = "Graph for %s (secondary)" % name2
    graph1 = CDiffGraphViewer(title1, g1, colours[0])
    graph2 = CDiffGraphViewer(title2, g2, colours[1])
    graph1.Show()
    graph2.Show()

    set_dock_pos(title1, title2, DP_RIGHT)
    uitimercallback_t(graph1, 10)
    uitimercallback_t(graph2, 10)

  def import_instruction(self, ins_data1, ins_data2):
    ea1 = self.get_base_address() + int(ins_data1[0])
    ea2, cmt1, cmt2, name, mtype, mdis, mcmt, mitp = ins_data2
    # Set instruction level comments
    if cmt1 is not None and get_cmt(ea1, 0) is None:
      set_cmt(ea1, cmt1, 0)

    if cmt2 is not None and get_cmt(ea1, 1) is None:
      set_cmt(ea1, cmt2, 1)

    if mcmt is not None:
      cfunc = decompile(ea1)
      if cfunc is not None:
        tl = idaapi.treeloc_t()
        tl.ea = ea1
        tl.itp = mitp
        comment = mcmt
        ret = cfunc.set_user_cmt(tl, comment)
        cfunc.save_user_cmts()

    tmp_ea = None
    set_type = False
    data_refs = list(DataRefsFrom(ea1))
    if len(data_refs) > 0:
      # Global variables
      tmp_ea = data_refs[0]
      if tmp_ea in self.names:
        curr_name = GetTrueName(tmp_ea)
        if curr_name != name and self.is_auto_generated(curr_name):
          MakeName(tmp_ea, name)
          set_type = False
      else:
        MakeName(tmp_ea, name)
        set_type = True
    else:
      # Functions
      code_refs = list(CodeRefsFrom(ea1, 0))
      if len(code_refs) == 0:
        code_refs = list(CodeRefsFrom(ea1, 1))

      if len(code_refs) > 0:
        curr_name = GetTrueName(code_refs[0])
        if curr_name != name and self.is_auto_generated(curr_name):
          MakeName(code_refs[0], name)
          tmp_ea = code_refs[0]
          set_type = True

    if tmp_ea is not None and set_type:
      if mtype is not None and GetType(tmp_ea) != mtype:
        SetType(tmp_ea, mtype)

  def row_is_importable(self, ea2, import_syms):
    ea = str(ea2)
    if not ea in import_syms:
      return False

    # Has cmt1
    if import_syms[ea][1] is not None:
      return True

    # Has cmt2
    if import_syms[ea][2] is not None:
      return True

    # Has a name
    if import_syms[ea][2] is not None:
      return True

    # Has pseudocode comment
    if import_syms[ea][6] is not None:
      return True

    return False

  def import_instruction_level(self, ea1, ea2, cur):
    cur = self.db_cursor()
    try:
      # Check first if we have any importable items
      sql = """ select ins.address ea, ins.disasm dis, ins.comment1 cmt1, ins.comment2 cmt2, ins.name name, ins.type type, ins.pseudocomment cmt, ins.pseudoitp itp
                  from diff.function_bblocks bb,
                       diff.functions f,
                       diff.bb_instructions bbi,
                       diff.instructions ins
                 where f.id = bb.function_id
                   and bbi.basic_block_id = bb.basic_block_id
                   and ins.id = bbi.instruction_id
                   and f.address = ?
                   and (ins.comment1 is not null
                     or ins.comment2 is not null
                     or ins.name is not null
                     or pseudocomment is not null) """
      cur.execute(sql, (str(ea2),))
      import_rows = cur.fetchall()
      if len(import_rows) > 0:
        import_syms = {}
        for row in import_rows:
          import_syms[row["ea"]] = [row["ea"], row["cmt1"], row["cmt2"], row["name"], row["type"], row["dis"], row["cmt"], row["itp"]]

        # Check in the current database
        sql = """ select distinct ins.address ea, ins.disasm dis, ins.comment1 cmt1, ins.comment2 cmt2, ins.name name, ins.type type, ins.pseudocomment cmt, ins.pseudoitp itp
                    from function_bblocks bb,
                         functions f,
                         bb_instructions bbi,
                         instructions ins
                   where f.id = bb.function_id
                     and bbi.basic_block_id = bb.basic_block_id
                     and ins.id = bbi.instruction_id
                     and f.address = ?"""
        cur.execute(sql, (str(ea1),))
        match_rows = cur.fetchall()
        if len(match_rows) > 0:
          matched_syms = {}
          for row in match_rows:
            matched_syms[row["ea"]] = [row["ea"], row["cmt1"], row["cmt2"], row["name"], row["type"], row["dis"], row["cmt"], row["itp"]]

          # We have 'something' to import, let's diff the assembly...
          sql = """select *
                     from (
                   select assembly, assembly_addrs, 1
                     from functions
                    where address = ?
                      and assembly is not null
             union select assembly, assembly_addrs, 2
                     from diff.functions
                    where address = ?
                      and assembly is not null)
                    order by 2 asc"""
          cur.execute(sql, (str(ea1), str(ea2)))
          diff_rows = cur.fetchall()
          if len(diff_rows) > 0:
            lines1 = diff_rows[0]["assembly"]
            lines2 = diff_rows[1]["assembly"]

            address1 = json.loads(diff_rows[0]["assembly_addrs"])
            address2 = json.loads(diff_rows[1]["assembly_addrs"])

            matches = {}
            to_line = None
            change_line = None
            diff_list = difflib._mdiff(lines1.splitlines(1), lines2.splitlines(1))
            for x in diff_list:
              left, right, ignore = x
              left_line  = left[0]
              right_line = right[0]

              if right_line == "" or left_line == "":
                continue

              # At this point, we know which line number matches with
              # which another line number in both databases.
              ea1 = address1[int(left_line)-1]
              ea2 = address2[int(right_line)-1]
              changed = left[1].startswith('\x00-') and right[1].startswith('\x00+')
              is_importable = self.row_is_importable(ea2, import_syms)
              if changed or is_importable:
                ea1 = str(ea1)
                ea2 = str(ea2)
                if ea2 in matched_syms and ea1 in import_syms:
                  self.import_instruction(matched_syms[ea2], import_syms[ea1])

    finally:
      cur.close()

  def do_import_one(self, ea1, ea2, force = False):
    cur = self.db_cursor()
    sql = "select prototype, comment, mangled_function, function_flags from diff.functions where address = ?"
    cur.execute(sql, (str(ea2),))
    row = cur.fetchone()
    if row is not None:
      proto = row["prototype"]
      comment = row["comment"]
      name = row["mangled_function"]
      flags = row["function_flags"]

      ea1 = int(ea1)
      if not name.startswith("sub_") or force:
        if not MakeNameEx(ea1, name, SN_NOWARN|SN_NOCHECK):
          for i in xrange(10):
            if MakeNameEx(ea1, "%s_%d" % (name, i), SN_NOWARN|SN_NOCHECK):
              break

      if proto is not None and proto != "int()":
        SetType(ea1, proto)

      if comment is not None and comment != "":
        SetFunctionCmt(ea1, comment, 1)

      if flags is not None:
        SetFunctionFlags(ea1, flags)

      self.import_instruction_level(ea1, ea2, cur)

    cur.close()

  def import_selected(self, items, selected, only_auto):
    # Import all the type libraries from the diff database
    self.import_til()
    # Import all the struct and enum definitions
    self.import_definitions()

    new_items = []
    for index in selected:
      item = items[index]
      name1 = item[2]
      if not only_auto or name1.startswith("sub_"):
        new_items.append(item)
    self.import_items(new_items)

  def import_items(self, items):
    to_import = set()
    # Import all the function names and comments
    for item in items:
      ea1 = str(int(item[1], 16))
      ea2 = str(int(item[3], 16))
      self.do_import_one(ea1, ea2)
      to_import.add(ea1)

    try:
      show_wait_box("Updating primary database...")
      total = 0
      for ea in to_import:
        ea = str(ea)
        new_func = self.read_function(ea)
        self.delete_function(ea)
        self.save_function(new_func)
        total += 1
      self.db.commit()
    finally:
      hide_wait_box()

  def do_import_all(self, items):
    # Import all the type libraries from the diff database
    self.import_til()
    # Import all the struct and enum definitions
    self.import_definitions()
    # Import all the items in the chooser
    self.import_items(items)

  def do_import_all_auto(self, items):
    # Import all the type libraries from the diff database
    self.import_til()
    # Import all the struct and enum definitions
    self.import_definitions()

    # Import all the items in the chooser for sub_* functions
    new_items = []
    for item in items:
      name1 = item[2]
      if name1.startswith("sub_"):
        new_items.append(item)

    self.import_items(new_items)

  def import_all(self, items):
    try:
      self.do_import_all(items)

      msg = "AUTOHIDE DATABASE\nHIDECANCEL\nAll functions were imported. Do you want to relaunch the diffing process?"
      if askyn_c(1, msg) == 1:
        self.db.execute("detach diff")
        # We cannot run that code here or otherwise IDA will crash corrupting the stack
        timeraction_t(self.re_diff, None, 1000)
    except:
      log("import_all(): %s" % str(sys.exc_info()[1]))
      traceback.print_exc()

  def import_all_auto(self, items):
    try:
      self.do_import_all_auto(items)
    except:
      log("import_all(): %s" % str(sys.exc_info()[1]))
      traceback.print_exc()

  def decompile_and_get(self, ea):
    if not self.decompiler_available:
      return False

    decompiler_plugin = os.getenv("DIAPHORA_DECOMPILER_PLUGIN")
    if decompiler_plugin is None:
      decompiler_plugin = "hexrays"
    if not init_hexrays_plugin() and not (load_plugin(decompiler_plugin) and init_hexrays_plugin()):
      self.decompiler_available = False
      return False

    f = get_func(ea)
    if f is None:
      return False

    cfunc = decompile(f);
    if cfunc is None:
      # Failed to decompile
      return False

    visitor = CAstVisitor(cfunc)
    visitor.apply_to(cfunc.body, None)
    self.pseudo_hash[ea] = visitor.primes_hash

    cmts = idaapi.restore_user_cmts(cfunc.entry_ea)
    if cmts is not None:
      for tl, cmt in cmts.iteritems():
        self.pseudo_comments[tl.ea - self.get_base_address()] = [str(cmt), tl.itp]

    sv = cfunc.get_pseudocode()
    self.pseudo[ea] = []
    first_line = None
    for sline in sv:
      line = tag_remove(sline.line)
      if line.startswith("//"):
        continue

      if first_line is None:
        first_line = line
      else:
        self.pseudo[ea].append(line)
    return first_line

  def guess_type(self, ea):
    t = GuessType(ea)
    if not self.use_decompiler_always:
      return t
    else:
      try:
        ret = self.decompile_and_get(ea)
        if ret:
          t = ret
      except:
        log("Cannot decompile 0x%x: %s" % (ea, str(sys.exc_info()[1])))
    return t

  def register_menu_action(self, action_name, action_desc, handler, hotkey = None):
    show_choosers_action = idaapi.action_desc_t(
      action_name,
      action_desc,
      handler,
      hotkey,
      None,
      -1)
    idaapi.register_action(show_choosers_action)
    idaapi.attach_action_to_menu(
        'Edit/Plugins/%s' % action_desc,
        action_name,
        idaapi.SETMENU_APP)

  def register_menu(self):
    global g_bindiff
    g_bindiff = self

    menu_items = [
      ['diaphora:show_results', 'Diaphora - Show results', CIdaMenuHandlerShowChoosers(), "F3"],
      ['diaphora:save_results', 'Diaphora - Save results', CIdaMenuHandlerSaveResults(), None],
      ['diaphora:load_results', 'Diaphora - Load results', CIdaMenuHandlerLoadResults(), None]
    ]
    for item in menu_items:
      action_name, action_desc, action_handler, hotkey = item
      self.register_menu_action(action_name, action_desc, action_handler, hotkey)

    Warning("""AUTOHIDE REGISTRY\nIf you close one tab you can always re-open it by pressing F3
or selecting Edit -> Plugins -> Diaphora - Show results""")

  # Ripped out from REgoogle
  def constant_filter(self, value):
    """Filter for certain constants/immediate values. Not all values should be
    taken into account for searching. Especially not very small values that
    may just contain the stack frame size.

    @param value: constant value
    @type value: int
    @return: C{True} if value should be included in query. C{False} otherwise
    """
    # no small values
    if value < 0x10000:
      return False

    if value & 0xFFFFFF00 == 0xFFFFFF00 or value & 0xFFFF00 == 0xFFFF00 or \
       value & 0xFFFFFFFFFFFFFF00 == 0xFFFFFFFFFFFFFF00 or \
       value & 0xFFFFFFFFFFFF00 == 0xFFFFFFFFFFFF00:
      return False

    #no single bits sets - mostly defines / flags
    for i in xrange(64):
      if value == (1 << i):
        return False

    return True

  def is_constant(self, oper, ea):
    value = oper.value
    # make sure, its not a reference but really constant
    if value in DataRefsFrom(ea):
      return False

    return True

  def read_function(self, f, discard=False):
    name = GetFunctionName(int(f))
    true_name = name
    demangled_name = Demangle(name, INF_SHORT_DN)
    if demangled_name == "":
      demangled_name = None

    if demangled_name is not None:
      name = demangled_name
      true_name = name

    if self.hooks is not None:
      ret = self.hooks.before_export_function(f, name)
      if not ret:
        return ret

    f = int(f)
    func = get_func(f)
    if not func:
      log("Cannot get a function object for 0x%x" % f)
      return False

    flow = FlowChart(func)
    size = 0

    if not self.ida_subs:
      # Unnamed function, ignore it...
      if name.startswith("sub_") or name.startswith("j_") or name.startswith("unknown") or name.startswith("nullsub_"):
        return False

      # Already recognized runtime's function?
      flags = GetFunctionFlags(f)
      if flags & FUNC_LIB or flags == -1:
        return False

    if self.exclude_library_thunk:
      # Skip library and thunk functions
      flags = GetFunctionFlags(f)
      if flags & FUNC_LIB or flags & FUNC_THUNK or flags == -1:
        return False

    image_base = self.get_base_address()
    nodes = 0
    edges = 0
    instructions = 0
    mnems = []
    dones = {}
    names = set()
    bytes_hash = []
    bytes_sum = 0
    function_hash = []
    outdegree = 0
    indegree = len(list(CodeRefsTo(f, 1)))
    assembly = {}
    basic_blocks_data = {}
    bb_relations = {}
    bb_topo_num = {}
    bb_topological = {}
    switches = []
    bb_degree = {}
    bb_edges = []
    constants = []

    # The callees will be calculated later
    callees = list()
    # Calculate the callers
    callers = list()
    for caller in list(CodeRefsTo(f, 0)):
      caller_func = get_func(caller)
      if caller_func and caller_func.startEA not in callers:
        callers.append(caller_func.startEA)

    mnemonics_spp = 1
    cpu_ins_list = GetInstructionList()
    cpu_ins_list.sort()

    for block in flow:
      if block.endEA == 0 or block.endEA == BADADDR:
        continue

<<<<<<< HEAD
      print("  Block 0x%08x 0x%08x" % (block.startEA, block.endEA))
      idaapi.request_refresh(0xFFFFFFFF)
=======
>>>>>>> 566bfce3
      nodes += 1
      instructions_data = []

      block_ea = block.startEA - image_base
      idx = len(bb_topological)
      bb_topological[idx] = []
      bb_topo_num[block_ea] = idx

      for x in list(Heads(block.startEA, block.endEA)):
        mnem = GetMnem(x)
        disasm = GetDisasm(x)
        size += ItemSize(x)
        instructions += 1

        if mnem in cpu_ins_list:
          mnemonics_spp *= self.primes[cpu_ins_list.index(mnem)]

        try:
          assembly[block_ea].append([x - image_base, disasm])
        except KeyError:
          if nodes == 1:
            assembly[block_ea] = [[x - image_base, disasm]]
          else:
            assembly[block_ea] = [[x - image_base, "loc_%x:" % x], [x - image_base, disasm]]

        decoded_size, ins = diaphora_decode(x)
        if ins.Operands[0].type in [o_mem, o_imm, o_far, o_near, o_displ]:
          decoded_size -= ins.Operands[0].offb
        if ins.Operands[1].type in [o_mem, o_imm, o_far, o_near, o_displ]:
          decoded_size -= ins.Operands[1].offb
        if decoded_size <= 0:
          decoded_size = 1

        for oper in ins.Operands:
          if oper.type == o_imm:
            if self.is_constant(oper, x) and self.constant_filter(oper.value):
              constants.append(oper.value)

          drefs = list(DataRefsFrom(x))
          if len(drefs) > 0:
            for dref in drefs:
              if get_func(dref) is None:
                str_constant = GetString(dref, -1, -1)
                if str_constant is not None:
                  if str_constant not in constants:
                    constants.append(str_constant)

        curr_bytes = GetManyBytes(x, decoded_size, False)
        if curr_bytes is None or len(curr_bytes) != decoded_size:
          log("Failed to read %d bytes at [%08x]" % (decoded_size, x))
          continue

        bytes_hash.append(curr_bytes)
        bytes_sum += sum(map(ord, curr_bytes))

        function_hash.append(GetManyBytes(x, ItemSize(x), False))
        outdegree += len(list(CodeRefsFrom(x, 0)))
        mnems.append(mnem)
        op_value = GetOperandValue(x, 1)
        if op_value == -1:
          op_value = GetOperandValue(x, 0)

        tmp_name = None
        if op_value != BADADDR and op_value in self.names:
          tmp_name = self.names[op_value]
          demangled_name = Demangle(tmp_name, INF_SHORT_DN)
          if demangled_name is not None:
            tmp_name = demangled_name
            pos = tmp_name.find("(")
            if pos > -1:
              tmp_name = tmp_name[:pos]

          if not tmp_name.startswith("sub_") and not tmp_name.startswith("nullsub_"):
            names.add(tmp_name)

        # Calculate the callees
        l = list(CodeRefsFrom(x, 0))
        for callee in l:
          callee_func = get_func(callee)
          if callee_func and callee_func.startEA != func.startEA:
            if callee_func.startEA not in callees:
              callees.append(callee_func.startEA)

        if len(l) == 0:
          l = DataRefsFrom(x)

        tmp_type = None
        for ref in l:
          if ref in self.names:
            tmp_name = self.names[ref]
            tmp_type = GetType(ref)

        ins_cmt1 = GetCommentEx(x, 0)
        ins_cmt2 = GetCommentEx(x, 1)
        instructions_data.append([x - image_base, mnem, disasm, ins_cmt1, ins_cmt2, tmp_name, tmp_type])

        switch = get_switch_info_ex(x)
        if switch:
          switch_cases = switch.get_jtable_size()
          results = calc_switch_cases(x, switch)

          if results is not None:
            # It seems that IDAPython for idaq64 has some bug when reading
            # switch's cases. Do not attempt to read them if the 'cur_case'
            # returned object is not iterable.
            can_iter = False
            switch_cases_values = set()
            for idx in xrange(len(results.cases)):
              cur_case = results.cases[idx]
              if not '__iter__' in dir(cur_case):
                break

              can_iter |= True
              for cidx in xrange(len(cur_case)):
                case_id = cur_case[cidx]
                switch_cases_values.add(case_id)

            if can_iter:
              switches.append([switch_cases, list(switch_cases_values)])

      basic_blocks_data[block_ea] = instructions_data
      bb_relations[block_ea] = []
      if block_ea not in bb_degree:
        # bb in degree, out degree
        bb_degree[block_ea] = [0, 0]

      for succ_block in block.succs():
        if succ_block.endEA == 0:
          continue

        succ_base = succ_block.startEA - image_base
        bb_relations[block_ea].append(succ_base)
        bb_degree[block_ea][1] += 1
        bb_edges.append((block_ea, succ_base))
        if succ_base not in bb_degree:
          bb_degree[succ_base] = [0, 0]
        bb_degree[succ_base][0] += 1

        edges += 1
        indegree += 1
        if not dones.has_key(succ_block.id):
          dones[succ_block] = 1

      for pred_block in block.preds():
        if pred_block.endEA == 0:
          continue

        try:
          bb_relations[pred_block.startEA - image_base].append(block.startEA - image_base)
        except KeyError:
          bb_relations[pred_block.startEA - image_base] = [block.startEA - image_base]

        edges += 1
        outdegree += 1
        if not dones.has_key(succ_block.id):
          dones[succ_block] = 1

    for block in flow:
      if block.endEA == 0:
        continue

      block_ea = block.startEA - image_base
      for succ_block in block.succs():
        if succ_block.endEA == 0:
          continue
<<<<<<< HEAD

=======
>>>>>>> 566bfce3
        succ_base = succ_block.startEA - image_base
        bb_topological[bb_topo_num[block_ea]].append(bb_topo_num[succ_base])

    strongly_connected_spp = 0

    try:
      strongly_connected = strongly_connected_components(bb_relations)
      bb_topological_sorted = robust_topological_sort(bb_topological)
      bb_topological = json.dumps(bb_topological_sorted)
      strongly_connected_spp = 1
      for item in strongly_connected:
        val = len(item)
        if val > 1:
          strongly_connected_spp *= self.primes[val]
    except:
      # XXX: FIXME: The original implementation that we're using is
      # recursive and can fail. We really need to create our own non
      # recursive version.
      strongly_connected = []
      bb_topological = None

    loops = 0
    for sc in strongly_connected:
      if len(sc) > 1:
        loops += 1
      else:
        if sc[0] in bb_relations and sc[0] in bb_relations[sc[0]]:
          loops += 1

    asm = []
    keys = assembly.keys()
    keys.sort()

    # Collect the ordered list of addresses, as shown in the assembly
    # viewer (when diffing). It will be extremely useful for importing
    # stuff later on.
    assembly_addrs = []

    # After sorting our the addresses of basic blocks, be sure that the
    # very first address is always the entry point, no matter at what
    # address it is.
    keys.remove(f - image_base)
    keys.insert(0, f - image_base)
    for key in keys:
      for line in assembly[key]:
        assembly_addrs.append(line[0])
        asm.append(line[1])
    asm = "\n".join(asm)

    cc = edges - nodes + 2
    proto = self.guess_type(f)
    proto2 = GetType(f)
    try:
      prime = str(self.primes[cc])
    except:
      log("Cyclomatic complexity too big: 0x%x -> %d" % (f, cc))
      prime = 0

    comment = GetFunctionCmt(f, 1)
    bytes_hash = md5("".join(bytes_hash)).hexdigest()
    function_hash = md5("".join(function_hash)).hexdigest()

    function_flags = GetFunctionFlags(f)
    pseudo = None
    pseudo_hash1 = None
    pseudo_hash2 = None
    pseudo_hash3 = None
    pseudo_lines = 0
    pseudocode_primes = None
    if f in self.pseudo:
      pseudo = "\n".join(self.pseudo[f])
      pseudo_lines = len(self.pseudo[f])
      pseudo_hash1, pseudo_hash2, pseudo_hash3 = self.kfh.hash_bytes(pseudo).split(";")
      if pseudo_hash1 == "":
        pseudo_hash1 = None
      if pseudo_hash2 == "":
        pseudo_hash2 = None
      if pseudo_hash3 == "":
        pseudo_hash3 = None
      pseudocode_primes = str(self.pseudo_hash[f])

    try:
      clean_assembly = self.get_cmp_asm_lines(asm)
    except:
      clean_assembly = ""
      print "Error getting assembly for 0x%x" % f

    clean_pseudo = self.get_cmp_pseudo_lines(pseudo)

    md_index = 0
    if bb_topological:
      bb_topo_order = {}
      for i, scc in enumerate(bb_topological_sorted):
        for bb in scc:
          bb_topo_order[bb] = i
      tuples = []
      for src, dst in bb_edges:
        tuples.append((
            bb_topo_order[bb_topo_num[src]],
            bb_degree[src][0],
            bb_degree[src][1],
            bb_degree[dst][0],
            bb_degree[dst][1],))
      rt2, rt3, rt5, rt7 = (decimal.Decimal(p).sqrt() for p in (2, 3, 5, 7))
      emb_tuples = (sum((z0, z1 * rt2, z2 * rt3, z3 * rt5, z4 * rt7))
              for z0, z1, z2, z3, z4 in tuples)
      md_index = sum((1 / emb_t.sqrt() for emb_t in emb_tuples))
      md_index = str(md_index)

    seg_rva = x - SegStart(x)

    kgh = CKoretKaramitasHash()
    kgh_hash = kgh.calculate(f)

    rva = f - self.get_base_address()
    l = (name, nodes, edges, indegree, outdegree, size, instructions, mnems, names,
             proto, cc, prime, f, comment, true_name, bytes_hash, pseudo, pseudo_lines,
             pseudo_hash1, pseudocode_primes, function_flags, asm, proto2,
             pseudo_hash2, pseudo_hash3, len(strongly_connected), loops, rva, bb_topological,
             strongly_connected_spp, clean_assembly, clean_pseudo, mnemonics_spp, switches,
             function_hash, bytes_sum, md_index, constants, len(constants), seg_rva,
             assembly_addrs, kgh_hash,
             callers, callees,
             basic_blocks_data, bb_relations)

    if self.hooks is not None:
      d = self.create_function_dictionary(l)
      d = self.hooks.after_export_function(d)
      l = self.get_function_from_dictionary(d)

    return l

  def get_function_from_dictionary(self, d):
    l = (
      d["name"],
      d["nodes"],
      d["edges"],
      d["indegree"],
      d["outdegree"],
      d["size"],
      d["instructions"],
      d["mnems"],
      d["names"],
      d["proto"],
      d["cc"],
      d["prime"],
      d["f"],
      d["comment"],
      d["true_name"],
      d["bytes_hash"],
      d["pseudo"],
      d["pseudo_lines"],
      d["pseudo_hash1"],
      d["pseudocode_primes"],
      d["function_flags"],
      d["asm"],
      d["proto2"],
      d["pseudo_hash2"],
      d["pseudo_hash3"],
      d["strongly_connected_size"],
      d["loops"],
      d["rva"],
      d["bb_topological"],
      d["strongly_connected_spp"],
      d["clean_assembly"],
      d["clean_pseudo"],
      d["mnemonics_spp"],
      d["switches"],
      d["function_hash"],
      d["bytes_sum"],
      d["md_index"],
      d["constants"],
      d["constants_size"],
      d["seg_rva"],
      d["assembly_addrs"],
      d["kgh_hash"],
      d["callers"],
      d["callees"],
      d["basic_blocks_data"],
      d["bb_relations"])
    return l

  def create_function_dictionary(self, l):
    (name, nodes, edges, indegree, outdegree, size, instructions, mnems, names,
    proto, cc, prime, f, comment, true_name, bytes_hash, pseudo, pseudo_lines,
    pseudo_hash1, pseudocode_primes, function_flags, asm, proto2,
    pseudo_hash2, pseudo_hash3, strongly_connected_size, loops, rva, bb_topological,
    strongly_connected_spp, clean_assembly, clean_pseudo, mnemonics_spp, switches,
    function_hash, bytes_sum, md_index, constants, constants_size, seg_rva,
    assembly_addrs, kgh_hash, callers, callees, basic_blocks_data, bb_relations) = l
    d = dict(
          name = name,
          nodes = nodes,
          edges = edges,
          indegree = indegree,
          outdegree = outdegree,
          size = size,
          instructions = instructions,
          mnems = mnems,
          names = names,
          proto = proto,
          cc = cc,
          prime = prime,
          f = f,
          comment = comment,
          true_name = true_name,
          bytes_hash = bytes_hash,
          pseudo = pseudo,
          pseudo_lines = pseudo_lines,
          pseudo_hash1 = pseudo_hash1,
          pseudocode_primes = pseudocode_primes,
          function_flags = function_flags,
          asm = asm,
          proto2 = proto2,
          pseudo_hash2 = pseudo_hash2,
          pseudo_hash3 = pseudo_hash3,
          strongly_connected_size = strongly_connected_size,
          loops = loops,
          rva = rva,
          bb_topological = bb_topological,
          strongly_connected_spp = strongly_connected_spp,
          clean_assembly = clean_assembly,
          clean_pseudo = clean_pseudo,
          mnemonics_spp = mnemonics_spp,
          switches = switches,
          function_hash = function_hash,
          bytes_sum = bytes_sum,
          md_index = md_index,
          constants = constants,
          constants_size = constants_size,
          seg_rva = seg_rva,
          assembly_addrs = assembly_addrs,
          kgh_hash = kgh_hash,
          callers = callers,
          callees = callees,
          basic_blocks_data = basic_blocks_data,
          bb_relations = bb_relations)
    return d

  def get_base_address(self):
    return idaapi.get_imagebase()

  def save_callgraph(self, primes, all_primes, md5sum):
    cur = self.db_cursor()
    sql = "insert into main.program (callgraph_primes, callgraph_all_primes, processor, md5sum) values (?, ?, ?, ?)"
    proc = idaapi.get_idp_name()
    if BADADDR == 0xFFFFFFFFFFFFFFFF:
      proc += "64"
    cur.execute(sql, (primes, all_primes, proc, md5sum))
    cur.close()

  def GetLocalType(self, ordinal, flags):
    ret = GetLocalTinfo(ordinal)
    if ret is not None:
      (stype, fields) = ret
      if stype:
        name = GetLocalTypeName(ordinal)
        return idc_print_type(stype, fields, name, flags)
    return ""

  def export_structures(self):
    # It seems that GetMaxLocalType, sometimes, can return negative
    # numbers, according to one beta-tester. My guess is that it's a bug
    # in IDA. However, as we cannot reproduce, at least handle this
    # condition.
    local_types = GetMaxLocalType()
    if (local_types & 0x80000000) != 0:
      log("Warning: GetMaxLocalType returned a negative number (0x%x)!" % local_types)
      return

    for i in range(local_types):
      name = GetLocalTypeName(i+1)
      definition = self.GetLocalType(i+1, PRTYPE_MULTI | PRTYPE_TYPE | PRTYPE_SEMI | PRTYPE_PRAGMA)
      type_name = "struct"
      if definition.startswith("enum"):
        type_name = "enum"
      elif definition.startswith("union"):
        type_name = "union"

      # For some reason, IDA my return types with the form "__int128 unsigned",
      # we want it the right way "unsigned __int128".
      if name and name.find(" ") > -1:
        names = name.split(" ")
        name = names[0]
        if names[1] == "unsigned":
          name = "unsigned %s" % name

      self.add_program_data(type_name, name, definition)

  def get_til_names(self):
    idb_path = GetIdbPath()
    filename, ext = os.path.splitext(idb_path)
    til_path = "%s.til" % filename

    with open(til_path, "rb") as f:
      line = f.readline()
      pos = line.find("Local type definitions")
      if pos > -1:
        tmp = line[pos+len("Local type definitions")+1:]
        pos = tmp.find("\x00")
        if pos > -1:
          defs = tmp[:pos].split(",")
          return defs
    return None

  def export_til(self):
    til_names = self.get_til_names()
    if til_names is not None:
      for til in til_names:
        self.add_program_data("til", til, None)

  def load_results(self, filename):
    results_db = sqlite3.connect(filename, check_same_thread=False)
    results_db.text_factory = str
    results_db.row_factory = sqlite3.Row

    cur = results_db.cursor()
    try:
      sql = "select main_db, diff_db, version from config"
      cur.execute(sql)
      rows = cur.fetchall()
      if len(rows) != 1:
        Warning("Malformed results database!")
        return False

      row = rows[0]
      version = row["version"]
      if version != diaphora.VERSION_VALUE:
        msg = "The version of the diff results is %s and current version is %s, there can be some incompatibilities."
        Warning(msg % (version, diaphora.VERSION_VALUE))

      main_db = row["main_db"]
      diff_db = row["diff_db"]
      if not os.path.exists(main_db):
        log("Primary database %s not found." % main_db)
        main_db = AskFile(0, main_db, "Select the primary database path")
        if main_db is None:
          return False

      if not os.path.exists(diff_db):
        diff_db = AskFile(0, main_db, "Select the secondary database path")
        if diff_db is None:
          return False

      self.reinit(main_db, diff_db)

      sql = "select * from results"
      cur.execute(sql)
      for row in diaphora.result_iter(cur):
        if row["type"] == "best":
          choose = self.best_chooser
        elif row["type"] == "partial":
          choose = self.partial_chooser
        else:
          choose = self.unreliable_chooser

        ea1 = int(row["address"], 16)
        name1 = row["name"]
        ea2 = int(row["address2"], 16)
        name2 = row["name2"]
        desc = row["description"]
        ratio = float(row["ratio"])
        bb1 = int(row["bb1"])
        bb2 = int(row["bb2"])

        choose.add_item(diaphora.CChooser.Item(ea1, name1, ea2, name2, desc, ratio, bb1, bb2))

      sql = "select * from unmatched"
      cur.execute(sql)
      for row in diaphora.result_iter(cur):
        if row["type"] == "primary":
          choose = self.unmatched_primary
        else:
          choose = self.unmatched_second
        choose.add_item(diaphora.CChooser.Item(int(row["address"], 16), row["name"]))

      log("Showing diff results.")
      self.show_choosers()
      return True
    finally:
      cur.close()
      results_db.close()

    return False

  def re_diff(self):
    self.best_chooser.Close()
    self.partial_chooser.Close()
    if self.unreliable_chooser is not None:
      self.unreliable_chooser.Close()
    if self.unmatched_primary is not None:
      self.unmatched_primary.Close()
    if self.unmatched_second is not None:
      self.unmatched_second.Close()

    ret = askyn_c(1, "Do you want to show only the new matches?")
    if ret == -1:
      return
    elif ret == 0:
      self.matched1 = set()
      self.matched2 = set()

    self.diff(self.last_diff_db)

  def equal_db(self):
    are_equal = diaphora.CBinDiff.equal_db(self)
    if are_equal:
      if askyn_c(0, "HIDECANCEL\nThe databases seems to be 100% equal. Do you want to continue anyway?") != 1:
        self.do_continue = False
    return are_equal

#-----------------------------------------------------------------------
def _diff_or_export(use_ui, **options):
  global g_bindiff

  total_functions = len(list(Functions()))
  if GetIdbPath() == "" or total_functions == 0:
    Warning("No IDA database opened or no function in the database.\nPlease open an IDA database and create some functions before running this script.")
    return

  opts = BinDiffOptions(**options)

  if use_ui:
    x = CBinDiffExporterSetup()
    x.Compile()
    x.set_options(opts)

    if not x.Execute():
      return

    opts = x.get_options()

  if opts.file_out == opts.file_in:
    Warning("Both databases are the same file!")
    return
  elif opts.file_out == "" or len(opts.file_out) < 5:
    Warning("No output database selected or invalid filename. Please select a database file.")
    return
  elif is_ida_file(opts.file_in) or is_ida_file(opts.file_out):
    Warning("One of the selected databases is an IDA file. Please select only database files")
    return

  export = True
  if os.path.exists(opts.file_out):
    crash_file = "%s-crash" % opts.file_out
    resume_crashed = False
    crashed_before = False
    if os.path.exists(crash_file):
      crashed_before = True
      ret = askyn_c(1, "The previous export session crashed. Do you want to resume the previous crashed session?")
      if ret == -1:
        log("Cancelled")
        return
      elif ret == 1:
        resume_crashed = True

    if not resume_crashed and not crashed_before:
      ret = askyn_c(0, "Export database already exists. Do you want to overwrite it?")
      if ret == -1:
        log("Cancelled")
        return

      if ret == 0:
        export = False

    if export:
      if g_bindiff is not None:
        g_bindiff = None

      if not resume_crashed:
        remove_file(opts.file_out)
        log("Database %s removed" % repr(opts.file_out))
        if os.path.exists(crash_file):
          os.remove(crash_file)

  t0 = time.time()
  try:
    bd = CIDABinDiff(opts.file_out)
    bd.use_decompiler_always = opts.use_decompiler
    bd.exclude_library_thunk = opts.exclude_library_thunk
    bd.unreliable = opts.unreliable
    bd.slow_heuristics = opts.slow
    bd.relaxed_ratio = opts.relax
    bd.experimental = opts.experimental
    bd.min_ea = opts.min_ea
    bd.max_ea = opts.max_ea
    bd.ida_subs = opts.ida_subs
    bd.ignore_sub_names = opts.ignore_sub_names
    bd.ignore_all_names = opts.ignore_all_names
    bd.ignore_small_functions = opts.ignore_small_functions
    bd.function_summaries_only = opts.func_summaries_only
    bd.max_processed_rows = diaphora.MAX_PROCESSED_ROWS * max(total_functions / 20000, 1)
    bd.timeout = diaphora.TIMEOUT_LIMIT * max(total_functions / 20000, 1)
    bd.project_script = opts.project_script

    if export:
      exported = False
      if os.getenv("DIAPHORA_PROFILE") is not None:
        log("*** Profiling export ***")
        import cProfile
        profiler = cProfile.Profile()
        profiler.runcall(bd.export)
        exported = True
        profiler.print_stats(sort="time")
      else:
        try:
          bd.export()
          exported = True
        except KeyboardInterrupt:
          log("Aborted by user, removing crash file %s-crash..." % opts.file_out)
          os.remove("%s-crash" % opts.file_out)

      if exported:
        log("Database exported. Took {} seconds".format(time.time() - t0))

    if opts.file_in != "":
      if os.getenv("DIAPHORA_PROFILE") is not None:
        log("*** Profiling diff ***")
        import cProfile
        profiler = cProfile.Profile()
        profiler.runcall(bd.diff, opts.file_in)
        profiler.print_stats(sort="time")
      else:
        bd.diff(opts.file_in)
  except:
    print("Error: %s" % sys.exc_info()[1])
    traceback.print_exc()

  return bd

#-----------------------------------------------------------------------
class BinDiffOptions:
  def __init__(self, **kwargs):
    total_functions = len(list(Functions()))
    sqlite_db = os.path.splitext(GetIdbPath())[0] + ".sqlite"
    self.file_out = kwargs.get('file_out', sqlite_db)
    self.file_in  = kwargs.get('file_in', '')
    self.use_decompiler = kwargs.get('use_decompiler', True)
    self.exclude_library_thunk = kwargs.get('exclude_library_thunk', True)

    self.relax = kwargs.get('relax')
    if self.relax:
      Warning(MSG_RELAXED_RATIO_ENABLED)

    self.unreliable = kwargs.get('unreliable', False)
    self.slow = kwargs.get('slow', False)
    self.experimental = kwargs.get('experimental', False)
    self.min_ea = kwargs.get('min_ea', MinEA())
    self.max_ea = kwargs.get('max_ea', MaxEA())
    self.ida_subs = kwargs.get('ida_subs', True)
    self.ignore_sub_names = kwargs.get('ignore_sub_names', True)
    self.ignore_all_names = kwargs.get('ignore_all_names', False)
    self.ignore_small_functions = kwargs.get('ignore_small_functions', False)

    # Enable, by default, exporting only function summaries for huge dbs.
    self.func_summaries_only = kwargs.get('func_summaries_only', total_functions > 100000)

    # Python script to run for both the export and diffing process
    self.project_script = kwargs.get('project_script')

#-----------------------------------------------------------------------
class CHtmlDiff:
  """A replacement for difflib.HtmlDiff that tries to enforce a max width

  The main challenge is to do this given QTextBrowser's limitations. In
  particular, QTextBrowser only implements a minimum of CSS.
  """

  _html_template = """
  <html>
  <head>
  <style>%(style)s</style>
  </head>
  <body>
  <table class="diff_tab" cellspacing=0>
  %(rows)s
  </table>
  </body>
  </html>
  """

  _style = """
  table.diff_tab {
    font-family: Courier, monospace;
    table-layout: fixed;
    width: 100%;
  }
  table td {
    white-space: nowrap;
    overflow: hidden;
  }

  .diff_add {
    background-color: #aaffaa;
  }
  .diff_chg {
    background-color: #ffff77;
  }
  .diff_sub {
    background-color: #ffaaaa;
  }
  .diff_lineno {
    text-align: right;
    background-color: #e0e0e0;
  }
  """

  _row_template = """
  <tr>
      <td class="diff_lineno" width="auto">%s</td>
      <td class="diff_play" nowrap width="45%%">%s</td>
      <td class="diff_lineno" width="auto">%s</td>
      <td class="diff_play" nowrap width="45%%">%s</td>
  </tr>
  """

  _rexp_too_much_space = re.compile("^\t[.\\w]+ {8}")

  def make_file(self, lhs, rhs):
    rows = []
    for left, right, changed in difflib._mdiff(lhs, rhs):
        lno, ltxt = left
        rno, rtxt = right
        ltxt = self._stop_wasting_space(ltxt)
        rtxt = self._stop_wasting_space(rtxt)
        ltxt = self._trunc(ltxt, changed).replace(" ", "&nbsp;")
        rtxt = self._trunc(rtxt, changed).replace(" ", "&nbsp;")
        row = self._row_template % (str(lno), ltxt, str(rno), rtxt)
        rows.append(row)

    all_the_rows = "\n".join(rows)
    all_the_rows = all_the_rows.replace(
          "\x00+", '<span class="diff_add">').replace(
          "\x00-", '<span class="diff_sub">').replace(
          "\x00^", '<span class="diff_chg">').replace(
          "\x01", '</span>').replace(
          "\t", 4 * "&nbsp;")

    res = self._html_template % {"style": self._style, "rows": all_the_rows}
    return res

  def _stop_wasting_space(self, s):
    """I never understood why you'd want to have 13 spaces between instruction and args'
    """
    m = self._rexp_too_much_space.search(s)
    if m:
      mlen = len(m.group(0))
      return s[:mlen-4] + s[mlen:]
    else:
      return s

  def _trunc(self, s, changed, max_col=120):
    if not changed:
      return s[:max_col]

    # Don't count markup towards the length.
    outlen = 0
    push = 0
    for i, ch in enumerate(s):
      if ch == "\x00": # Followed by an additional byte that should also not count
        outlen -= 1
        push = True
      elif ch == "\x01":
        push = False
      else:
        outlen += 1
      if outlen == max_col:
        break

    res = s[:i + 1]
    if push:
      res += "\x01"

    return res

#-----------------------------------------------------------------------
class CAstVisitor(ctree_visitor_t):
  def __init__(self, cfunc):
    self.primes = primes(4096)
    ctree_visitor_t.__init__(self, CV_FAST)
    self.cfunc = cfunc
    self.primes_hash = 1
    return

  def visit_expr(self, expr):
    try:
      self.primes_hash *= self.primes[expr.op]
    except:
      traceback.print_exc()
    return 0

  def visit_insn(self, ins):
    try:
      self.primes_hash *= self.primes[ins.op]
    except:
      traceback.print_exc()
    return 0

#-----------------------------------------------------------------------
def is_ida_file(filename):
  filename = filename.lower()
  return filename.endswith(".idb") or filename.endswith(".i64") or \
         filename.endswith(".til") or filename.endswith(".id0") or \
         filename.endswith(".id1") or filename.endswith(".nam")

#-----------------------------------------------------------------------
def remove_file(filename):
  try:
    os.remove(filename)
  except:
    # Fix for Bug #5: https://github.com/joxeankoret/diaphora/issues/5
    #
    # For some reason, in Windows, the handle to the SQLite database is
    # not closed, and I really try to be sure that all the databases are
    # detached, no cursor is leaked, etc... So, in case we cannot remove
    # the database file because it's still being used by IDA in Windows
    # for some unknown reason, just drop the database's tables and after
    # that continue normally.
    with sqlite3.connect(filename, check_same_thread=False) as db:
      cur = db.cursor()
      try:
        funcs = ["functions", "program", "program_data", "version",
               "instructions", "basic_blocks", "bb_relations",
               "bb_instructions", "function_bblocks"]
        for func in funcs:
          db.execute("drop table if exists %s" % func)
      finally:
        cur.close()

#-----------------------------------------------------------------------
def main():
  global g_bindiff
  if os.getenv("DIAPHORA_AUTO") is not None:
    file_out = os.getenv("DIAPHORA_EXPORT_FILE")
    if file_out is None:
      raise Exception("No export file specified!")

    use_decompiler = os.getenv("DIAPHORA_USE_DECOMPILER")
    if use_decompiler is None:
      use_decompiler = False

    idaapi.autoWait()

    if os.path.exists(file_out):
      if g_bindiff is not None:
        g_bindiff = None

      remove_file(file_out)
      log("Database %s removed" % repr(file_out))

    bd = CIDABinDiff(file_out)
    project_script = os.getenv("DIAPHORA_PROJECT_SCRIPT")
    if project_script is not None:
      bd.project_script = project_script
    bd.use_decompiler_always = use_decompiler

    try:
      bd.export()
    except KeyboardInterrupt:
      log("Aborted by user, removing crash file %s-crash..." % file_out)
      os.remove("%s-crash" % file_out)

    idaapi.qexit(0)
  else:
    _diff_or_export(True)

if __name__ == "__main__":
  main()<|MERGE_RESOLUTION|>--- conflicted
+++ resolved
@@ -1453,11 +1453,6 @@
       if block.endEA == 0 or block.endEA == BADADDR:
         continue
 
-<<<<<<< HEAD
-      print("  Block 0x%08x 0x%08x" % (block.startEA, block.endEA))
-      idaapi.request_refresh(0xFFFFFFFF)
-=======
->>>>>>> 566bfce3
       nodes += 1
       instructions_data = []
 
@@ -1623,10 +1618,7 @@
       for succ_block in block.succs():
         if succ_block.endEA == 0:
           continue
-<<<<<<< HEAD
-
-=======
->>>>>>> 566bfce3
+
         succ_base = succ_block.startEA - image_base
         bb_topological[bb_topo_num[block_ea]].append(bb_topo_num[succ_base])
 
